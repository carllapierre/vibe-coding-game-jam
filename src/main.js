import * as THREE from 'three';
import { WorldManager } from './world/WorldManager.js';
import { Character } from './character/Character.js';
import { FoodProjectile } from './projectiles/FoodProjectile.js';
import { Inventory } from './inventory/Inventory.js';
import { Hotbar } from './ui/Hotbar.js';
<<<<<<< HEAD
import { SpawnableRegistry } from './spawners/SpawnableRegistry.js';
import { ItemRegistry } from './spawners/ItemRegistry.js';
import { FoodRegistry } from './food/FoodRegistry.js';
import { assetPath } from './utils/pathHelper.js';
=======
import { DebugManager } from './debug/DebugManager.js';

>>>>>>> 9a47788d
// Scene setup
const scene = new THREE.Scene();
const camera = new THREE.PerspectiveCamera(75, window.innerWidth / window.innerHeight, 0.1, 1000);
const renderer = new THREE.WebGLRenderer();
renderer.setSize(window.innerWidth, window.innerHeight);
document.body.appendChild(renderer.domElement);

// Lighting
const ambientLight = new THREE.AmbientLight(0xffffff, 0.5);
scene.add(ambientLight);
const directionalLight = new THREE.DirectionalLight(0xffffff, 0.5);
directionalLight.position.set(0, 10, 0);
scene.add(directionalLight);

// Ground
const groundGeometry = new THREE.PlaneGeometry(100, 100);
const groundMaterial = new THREE.MeshStandardMaterial({ 
    color: 0x808080,
    side: THREE.DoubleSide
});
const ground = new THREE.Mesh(groundGeometry, groundMaterial);
ground.rotation.x = -Math.PI / 2;
scene.add(ground);

// Create views containers
const characterViewContainer = document.createElement('div');
characterViewContainer.id = 'character-view';
document.body.appendChild(characterViewContainer);

// Move UI elements into character view
const crosshair = document.createElement('div');
crosshair.id = 'crosshair';
crosshair.textContent = '+';
characterViewContainer.appendChild(crosshair);

// Initialize inventory system
const inventory = new Inventory();
const hotbar = new Hotbar(inventory);
characterViewContainer.appendChild(hotbar.container);

// Register food items with ItemRegistry if they don't already exist
FoodRegistry.foodTypes.forEach(food => {
    // Only register if the item doesn't already exist
    if (!ItemRegistry.getItem(food.id)) {
        ItemRegistry.registerItem({
            id: food.id,
            name: food.id.split('-').map(word => word.charAt(0).toUpperCase() + word.slice(1)).join(' '),
            modelPath: assetPath(`objects/${food.model}`), 
            scale: food.scale * 2.0,
            onCollect: (player) => {
                console.log(`Player collected ${food.id}`);
                if (player.inventory) {
                    player.inventory.addItem(food.id);
                }
            }
        });
    }
});

// 2. Then initialize SpawnableRegistry which depends on food registry and items
SpawnableRegistry.initialize();
// 3. Initialize world manager (which now doesn't register items again)
const worldManager = new WorldManager(scene);
let collidableObjects = [];

// Initialize character
const character = new Character(scene, camera, collidableObjects);

// Initialize debug manager
const debugManager = new DebugManager(scene, camera, renderer, character);

// Connect inventory to character
character.inventory = inventory;
inventory.onSelectionChange = (selectedIndex) => {
    character.currentFoodIndex = selectedIndex;
    character.updatePreviewModel();
};

// Load the world after all registries are initialized
console.log("Loading world...");
async function initializeWorld() {
    // First load walls
    await worldManager.loadWalls();
    collidableObjects = worldManager.getCollidableObjects();
<<<<<<< HEAD
    
    // Update character's collidable objects reference
    character.collidableObjects = collidableObjects;
    
    // Update FoodProjectile's static collidable objects
=======
    character.collidableObjects = collidableObjects;
>>>>>>> 9a47788d
    FoodProjectile.updateCollidableObjects(collidableObjects);
    
    // Initialize spawners after walls are loaded
    await worldManager.initializeSpawners();
    
    console.log("World loaded successfully");
}

initializeWorld().catch(error => {
    console.error("Error initializing world:", error);
});

// Handle window resize
window.addEventListener('resize', () => {
    camera.aspect = window.innerWidth / window.innerHeight;
    camera.updateProjectionMatrix();
    renderer.setSize(window.innerWidth, window.innerHeight);
});

// Animation loop
function animate() {
    requestAnimationFrame(animate);

    if (debugManager.isDebugMode) {
        // Editor view - hide character view
        characterViewContainer.style.display = 'none';
        debugManager.update();
    } else {
        // Character view - show character view
        characterViewContainer.style.display = 'block';
        character.update();
    }

    // Update all projectiles
    FoodProjectile.updateAll();

    // Update world (including spawners and check for item collection)
    worldManager.update(character);

    renderer.render(scene, camera);
}

animate(); <|MERGE_RESOLUTION|>--- conflicted
+++ resolved
@@ -4,15 +4,12 @@
 import { FoodProjectile } from './projectiles/FoodProjectile.js';
 import { Inventory } from './inventory/Inventory.js';
 import { Hotbar } from './ui/Hotbar.js';
-<<<<<<< HEAD
 import { SpawnableRegistry } from './spawners/SpawnableRegistry.js';
 import { ItemRegistry } from './spawners/ItemRegistry.js';
 import { FoodRegistry } from './food/FoodRegistry.js';
 import { assetPath } from './utils/pathHelper.js';
-=======
 import { DebugManager } from './debug/DebugManager.js';
 
->>>>>>> 9a47788d
 // Scene setup
 const scene = new THREE.Scene();
 const camera = new THREE.PerspectiveCamera(75, window.innerWidth / window.innerHeight, 0.1, 1000);
@@ -97,15 +94,11 @@
     // First load walls
     await worldManager.loadWalls();
     collidableObjects = worldManager.getCollidableObjects();
-<<<<<<< HEAD
     
     // Update character's collidable objects reference
     character.collidableObjects = collidableObjects;
     
     // Update FoodProjectile's static collidable objects
-=======
-    character.collidableObjects = collidableObjects;
->>>>>>> 9a47788d
     FoodProjectile.updateCollidableObjects(collidableObjects);
     
     // Initialize spawners after walls are loaded
